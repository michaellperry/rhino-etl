--- conflicted
+++ resolved
@@ -1,28 +1,13 @@
-<<<<<<< HEAD
-namespace Rhino.Etl.Tests.UsingDAL
-{
-	using Core;
-
-	public class ImportUsersFromFileDynamic : EtlProcess
-    {
-        protected override void Initialize()
-        {
-            Register(new ReadUsersFromFileDynamic());
-            Register(new SaveToDal());
-        }
-    }
-=======
-namespace Rhino.Etl.Tests.UsingDAL
-{
-	using Core;
-
-	public class ImportUsersFromFile : EtlProcess
-    {
-        protected override void Initialize()
-        {
-            Register(new ReadUsersFromFile());
-            Register(new SaveToDal());
-        }
-    }
->>>>>>> e7fd0553
-}+namespace Rhino.Etl.Tests.UsingDAL
+{
+	using Core;
+
+	public class ImportUsersFromFile : EtlProcess
+    {
+        protected override void Initialize()
+        {
+            Register(new ReadUsersFromFile());
+            Register(new SaveToDal());
+        }
+    }
+}